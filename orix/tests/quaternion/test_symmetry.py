--- conflicted
+++ resolved
@@ -434,7 +434,6 @@
         assert pg == spacegroup2pointgroup_dict[sg.point_group_name]["improper"]
 
 
-<<<<<<< HEAD
 def test_unique_symmetry_elements(all_symmetries):
     sym = all_symmetries
     for sg in sym.subgroups:
@@ -452,7 +451,8 @@
             else:
                 result = False
     assert result
-=======
+
+
 def test_hash():
     groups = symmetry._groups
     h = [hash(s) for s in groups]
@@ -464,7 +464,6 @@
     h1 = [hash(s) for s in groups]
     h2 = [hash(deepcopy(s)) for s in groups]
     assert all(h1a == h2a for h1a, h2a in zip(h1, h2))
->>>>>>> a9bba569
 
 
 class TestFundamentalSectorFromSymmetry:
