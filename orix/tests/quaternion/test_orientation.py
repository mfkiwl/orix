--- conflicted
+++ resolved
@@ -602,7 +602,6 @@
 def test_set_symmetry_deprecation_warning_misorientation():
     o = Misorientation.random((3, 2))
     with pytest.warns(np.VisibleDeprecationWarning, match="Function `set_symmetry()"):
-<<<<<<< HEAD
         _ = o.set_symmetry(C2, C2)
 
 
@@ -670,7 +669,4 @@
 
     assert np.allclose(m12_1.data, m12_2.data)
     assert np.allclose(o3_1.data, o3_2.data)
-    assert np.allclose(o3_1.data, [1, 0, 0, 0])
-=======
-        _ = o.set_symmetry(C2, C2)
->>>>>>> d7f15cfe
+    assert np.allclose(o3_1.data, [1, 0, 0, 0])