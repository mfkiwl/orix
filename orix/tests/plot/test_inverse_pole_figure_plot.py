--- conflicted
+++ resolved
@@ -125,7 +125,15 @@
             assert a.hemisphere == hemi
             assert a.title.get_text() == title
 
-<<<<<<< HEAD
+    def test_inverse_pole_density_function(self):
+        fig, axes = _setup_inverse_pole_figure_plot(symmetry=symmetry.C6h)
+        v = Vector3d(np.random.randn(10_000, 3)).unit
+        axes[0].pole_density_function(v, colorbar=True, log=True)
+        assert len(fig.axes) == 2
+        assert any(isinstance(c, QuadMesh) for c in fig.axes[0].collections)
+        assert fig.axes[1].get_label() == "<colorbar>"
+        assert fig.axes[1].get_ylabel() == "log(MRD)"
+
         plt.close("all")
 
     @pytest.mark.parametrize("symmetry", [symmetry.D3d, symmetry.C6h, symmetry.Oh])
@@ -136,15 +144,5 @@
         assert len(ax.texts) == 3
         assert all(t.get_text().startswith("[") for t in ax.texts)
         assert all(t.get_text().endswith("]") for t in ax.texts)
-=======
-    def test_inverse_pole_density_function(self):
-        fig, axes = _setup_inverse_pole_figure_plot(symmetry=symmetry.C6h)
-        v = Vector3d(np.random.randn(10_000, 3)).unit
-        axes[0].pole_density_function(v, colorbar=True, log=True)
-        assert len(fig.axes) == 2
-        assert any(isinstance(c, QuadMesh) for c in fig.axes[0].collections)
-        assert fig.axes[1].get_label() == "<colorbar>"
-        assert fig.axes[1].get_ylabel() == "log(MRD)"
->>>>>>> 8d78b568
 
         plt.close("all")