--- conflicted
+++ resolved
@@ -235,12 +235,8 @@
 
 
 def _distance_1(misorientation, verbose):
-<<<<<<< HEAD
+
     warnings.warn("Use _distance_2 instead", DeprecationWarning)
-=======
-    from itertools import combinations_with_replacement as icombinations
-
->>>>>>> 4eb73e39
     s_1, s_2 = misorientation._symmetry
     distance = np.empty((misorientation.size, misorientation.size))
     index_pairs = icombinations(range(misorientation.size), 2)
@@ -261,26 +257,14 @@
     return distance
 
 
-<<<<<<< HEAD
 def _distance_2(misorientation, verbose, split_size=100):
     num_orientations = misorientation.shape[0]
-=======
-def _distance_2(misorientation, verbose):
-    if misorientation.size > 1e4:  # pragma no cover
-        confirm = input("Large datasets may crash your RAM.\nAre you sure? (y/n) ")
-        if confirm != "y":
-            raise InterruptedError("Aborted")
-    from itertools import product as iproduct
-
->>>>>>> 4eb73e39
     S_1, S_2 = misorientation._symmetry
     distance = np.full(misorientation.shape + misorientation.shape, np.infty)
     split_size = split_size // S_1.shape[0]
     outer_range = range(0, num_orientations, split_size)
     if verbose:
         from tqdm import tqdm
-
-<<<<<<< HEAD
         outer_range = tqdm(outer_range, total=np.ceil(num_orientations / split_size))
     S_1_outer_S_1 = S_1.outer(S_1)
 
@@ -308,12 +292,10 @@
     # Symmetrize the matrix for convenience
     i_lower = np.tril_indices(distance.shape[0], -1)
     distance[i_lower] = distance.T[i_lower]
-=======
-        symmetry_pairs = tqdm(symmetry_pairs, total=S_2.size ** 2)
+    symmetry_pairs = tqdm(symmetry_pairs, total=S_2.size ** 2)
     for s_1, s_2 in symmetry_pairs:
         m = s_1 * mis2orientation * s_2
         axis = (len(misorientation.shape), len(misorientation.shape) + 1)
         angle = m.angle.data.min(axis=axis)
         distance = np.minimum(distance, angle)
->>>>>>> 4eb73e39
     return distance