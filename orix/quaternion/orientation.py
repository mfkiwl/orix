# -*- coding: utf-8 -*-
# Copyright 2018-2021 the orix developers
#
# This file is part of orix.
#
# orix is free software: you can redistribute it and/or modify
# it under the terms of the GNU General Public License as published by
# the Free Software Foundation, either version 3 of the License, or
# (at your option) any later version.
#
# orix is distributed in the hope that it will be useful,
# but WITHOUT ANY WARRANTY; without even the implied warranty of
# MERCHANTABILITY or FITNESS FOR A PARTICULAR PURPOSE.  See the
# GNU General Public License for more details.
#
# You should have received a copy of the GNU General Public License
# along with orix.  If not, see <http://www.gnu.org/licenses/>.

"""Rotations respecting symmetry.

An orientation is simply a rotation with respect to some reference
frame. In this respect, an orientation is in fact a *misorientation* -
a change of orientation - with respect to a reference of the identity
rotation.

In orix, orientations and misorientations are distinguished from
rotations only by the inclusion of a notion of symmetry. Consider the
following example:

.. image:: /_static/img/orientation.png
   :width: 200px
   :alt: Two objects with two different rotations each. The square, with
         fourfold symmetry, has the same orientation in both cases.
   :align: center

Both objects have undergone the same *rotations* with respect to the
reference. However, because the square has fourfold symmetry, it is
indistinguishable in both cases, and hence has the same orientation.
"""

from itertools import product as iproduct
from itertools import combinations_with_replacement as icombinations
import warnings

import dask.array as da
from dask.diagnostics import ProgressBar
import numpy as np
from tqdm import tqdm

from orix.quaternion.orientation_region import OrientationRegion
from orix.quaternion.rotation import Rotation
from orix.quaternion.symmetry import C1, Symmetry
from orix.scalar import Scalar
from orix._util import deprecated


def _distance(misorientation, verbose, split_size=100):
    """Private function to find the symmetry reduced distance between
    all pairs of (mis)orientations

    Parameters
    ----------
    misorientation : orix.quaternion.Misorientation
        The misorientation to be considered.
    verbose : bool
        Output progress bar while computing.
    split_size : int
        Size of block to compute at a time.

    Returns
    -------
    distance : numpy.ndarray
        2D matrix containing the angular distance between every
        orientation, considering symmetries.
    """
    num_orientations = misorientation.shape[0]
    S_1, S_2 = misorientation._symmetry
    distance = np.full(misorientation.shape + misorientation.shape, np.infty)
    split_size = split_size // S_1.shape[0]
    outer_range = range(0, num_orientations, split_size)
    if verbose:
        outer_range = tqdm(outer_range, total=np.ceil(num_orientations / split_size))

    S_1_outer_S_1 = S_1.outer(S_1)

    # Calculate the upper half of the distance matrix block by block
    for start_index_b in outer_range:
        # we use slice object for compactness
        index_slice_b = slice(
            start_index_b, min(num_orientations, start_index_b + split_size)
        )
        o_sub_b = misorientation[index_slice_b]
        for start_index_a in range(0, start_index_b + split_size, split_size):
            index_slice_a = slice(
                start_index_a, min(num_orientations, start_index_a + split_size)
            )
            o_sub_a = misorientation[index_slice_a]
            axis = (len(o_sub_a.shape), len(o_sub_a.shape) + 1)
            mis2orientation = (~o_sub_a).outer(S_1_outer_S_1).outer(o_sub_b)
            # This works through all the identity rotations
            for s_2_1, s_2_2 in icombinations(S_2, 2):
                m = s_2_1 * mis2orientation * s_2_2
                angle = m.angle.data.min(axis=axis)
                distance[index_slice_a, index_slice_b] = np.minimum(
                    distance[index_slice_a, index_slice_b], angle
                )
    # Symmetrize the matrix for convenience
    i_lower = np.tril_indices(distance.shape[0], -1)
    distance[i_lower] = distance.T[i_lower]
    return distance


class Misorientation(Rotation):
    r"""Misorientation object.

    Misorientations represent transformations from one orientation,
    :math:`o_1` to another, :math:`o_2`: :math:`o_2 \\cdot o_1^{-1}`.

    They have symmetries associated with each of the starting
    orientations.
    """

    _symmetry = (C1, C1)

    @property
    def symmetry(self):
        """Tuple of :class:`~orix.quaternion.Symmetry`."""
        return self._symmetry

    @symmetry.setter
    def symmetry(self, value):
        if not isinstance(value, (list, tuple)):
            raise TypeError("Value must be a 2-tuple of Symmetry objects.")
        if len(value) != 2 or not all(isinstance(s, Symmetry) for s in value):
            raise ValueError("Value must be a 2-tuple of Symmetry objects.")
        self._symmetry = tuple(value)

    def __getitem__(self, key):
        m = super().__getitem__(key)
        m._symmetry = self._symmetry
        return m

    def equivalent(self, grain_exchange=False):
        """Equivalent misorientations

        grain_exchange : bool
            If True the rotation g and g^{-1} are considered to be
            identical. Default is False.

        Returns
        -------
        Misorientation
        """
        Gl, Gr = self._symmetry

        if grain_exchange and (Gl._tuples == Gr._tuples):
            orientations = Orientation.stack([self, ~self]).flatten()
        else:
            orientations = Orientation(self)

        equivalent = Gr.outer(orientations.outer(Gl))
        return self.__class__(equivalent).flatten()

    @deprecated(
        since="0.8",
        alternative="orix.quaternion.Misorientation.map_into_symmetry_reduced_zone",
        removal="0.9",
    )
    def set_symmetry(self, Gl, Gr, verbose=False):
        """Assign symmetries to this misorientation.

        Computes equivalent transformations which have the smallest
        angle of rotation and assigns these in-place.

        Parameters
        ----------
        Gl, Gr : Symmetry

        Returns
        -------
        Misorientation
            A new misorientation object with the assigned symmetry.

        Examples
        --------
        >>> from orix.quaternion.symmetry import C4, C2
        >>> data = np.array([[0.5, 0.5, 0.5, 0.5], [0, 1, 0, 0]])
        >>> m = Misorientation(data).set_symmetry(C4, C2)
        >>> m
        Misorientation (2,) 4, 2
        [[-0.7071  0.7071  0.      0.    ]
        [ 0.      1.      0.      0.    ]]
        """
        misori = self.__class__(self.data)
        misori.symmetry = (Gl, Gr)
        return misori.map_into_symmetry_reduced_zone()

    def map_into_symmetry_reduced_zone(self, verbose=False):
        """Computes equivalent transformations which have the smallest
        angle of rotation and return these as a new Misorientation object.

        Returns
        -------
        Misorientation
            A new misorientation object with the assigned symmetry.

        Examples
        --------
        >>> from orix.quaternion.symmetry import C4, C2
        >>> data = np.array([[0.5, 0.5, 0.5, 0.5], [0, 1, 0, 0]])
        >>> m = Misorientation(data)
        >>> m.symmetry = (C4, C2)
        >>> m.map_into_symmetry_reduced_zone()
        Misorientation (2,) 4, 2
        [[-0.7071  0.7071  0.      0.    ]
        [ 0.      1.      0.      0.    ]]
        """
        Gl, Gr = self._symmetry
        symmetry_pairs = iproduct(Gl, Gr)
        if verbose:
            symmetry_pairs = tqdm(symmetry_pairs, total=Gl.size * Gr.size)

        orientation_region = OrientationRegion.from_symmetry(Gl, Gr)
        o_inside = self.__class__.identity(self.shape)
        outside = np.ones(self.shape, dtype=bool)
        for gl, gr in symmetry_pairs:
            o_transformed = gl * self[outside] * gr
            o_inside[outside] = o_transformed
            outside = ~(o_inside < orientation_region)
            if not np.any(outside):
                break
        o_inside._symmetry = (Gl, Gr)
        return o_inside

    def distance(self, verbose=False, split_size=100):
        """Symmetry reduced distance.

        Compute the shortest distance between all orientations
        considering symmetries.

        Parameters
        ---------
        verbose : bool
            Output progress bar while computing. Default is False.
        split_size : int
            Size of block to compute at a time. Default is 100.

        Returns
        -------
        distance : numpy.ndarray
            2D matrix containing the angular distance between every
            orientation, considering symmetries.

        Examples
        --------
        >>> import numpy as np
        >>> from orix.quaternion.symmetry import C4, C2
        >>> from orix.quaternion.orientation import Misorientation
        >>> data = np.array([[0.5, 0.5, 0.5, 0.5], [0, 1, 0, 0]])
        >>> m = Misorientation(data)
        >>> m.symmetry = (C4, C2)
        >>> m = m.map_into_symmetry_reduced_zone()
        >>> m.distance()
        array([[3.14159265, 1.57079633],
               [1.57079633, 0.        ]])
        """
        distance = _distance(self, verbose, split_size)
        return distance.reshape(self.shape + self.shape)

    def transpose(self, *axes):
        """Returns a new Misorientation containing the same data transposed.

        If ndim is originally 2, then order may be undefined.
        In this case the first two dimensions will be transposed.

        Parameters
        ----------
        axes: int, optional
            The transposed axes order. Only navigation axes need to be defined.
            May be undefined if self only contains two navigation dimensions.

        Returns
        -------
        Misorientation
            The transposed Misorientation.

        """
        mori = super().transpose(*axes)
        mori._symmetry = self._symmetry
        return mori

    def __repr__(self):
        """String representation."""
        cls = self.__class__.__name__
        shape = str(self.shape)
        s1, s2 = self._symmetry[0].name, self._symmetry[1].name
        s2 = "" if s2 == "1" else s2
        symm = s1 + (s2 and ", ") + s2
        data = np.array_str(self.data, precision=4, suppress_small=True)
        rep = "{} {} {}\n{}".format(cls, shape, symm, data)
        return rep

    def scatter(
        self,
        projection="axangle",
        figure=None,
        position=None,
        return_figure=False,
        wireframe_kwargs=None,
        size=None,
        **kwargs,
    ):
        """Plot orientations in axis-angle space or the Rodrigues
        fundamental zone.

        Parameters
        ----------
        projection : str, optional
            Which orientation space to plot orientations in, either
            "axangle" (default) or "rodrigues".
        figure : matplotlib.figure.Figure
            If given, a new plot axis :class:`orix.plot.AxAnglePlot` or
            :class:`orix.plot.RodriguesPlot` is added to the figure in
            the position specified by `position`. If not given, a new
            figure is created.
        position : int, tuple of int, matplotlib.gridspec.SubplotSpec,
                optional
            Where to add the new plot axis. 121 or (1, 2, 1) places it
            in the first of two positions in a grid of 1 row and 2
            columns. See :meth:`matplotlib.figure.Figure.add_subplot`
            for further details. Default is (1, 1, 1).
        return_figure : bool, optional
            Whether to return the figure. Default is False.
        wireframe_kwargs : dict, optional
            Keyword arguments passed to
            :meth:`orix.plot.AxAnglePlot.plot_wireframe` or
            :meth:`orix.plot.RodriguesPlot.plot_wireframe`.
        size : int, optional
            If not given, all orientations are plotted. If given, a
            random sample of this `size` of the orientations is plotted.
        kwargs
            Keyword arguments passed to
            :meth:`orix.plot.AxAnglePlot.scatter` or
            :meth:`orix.plot.RodriguesPlot.scatter`.

        Returns
        -------
        figure : matplotlib.figure.Figure
            Figure with the added plot axis, if `return_figure` is True.

        See Also
        --------
        orix.plot.AxAnglePlot, orix.plot.RodriguesPlot
        """
        from orix.plot.rotation_plot import _setup_rotation_plot

        figure, ax = _setup_rotation_plot(
            figure=figure, projection=projection, position=position
        )

        # Plot wireframe
        if wireframe_kwargs is None:
            wireframe_kwargs = {}
        if isinstance(self.symmetry, tuple):
            fundamental_zone = OrientationRegion.from_symmetry(
                s1=self.symmetry[0], s2=self.symmetry[1]
            )
            ax.plot_wireframe(fundamental_zone, **wireframe_kwargs)
        else:
            # Orientation via inheritance
            fundamental_zone = OrientationRegion.from_symmetry(self.symmetry)
            ax.plot_wireframe(fundamental_zone, **wireframe_kwargs)

        # Correct the aspect ratio of the axes according to the extent
        # of the boundaries of the fundamental region, and also restrict
        # the data limits to these boundaries
        ax._correct_aspect_ratio(fundamental_zone, set_limits=True)

        ax.axis("off")
        figure.subplots_adjust(left=0, right=1, bottom=0, top=1, hspace=0, wspace=0)

        if size is not None:
            to_plot = self.get_random_sample(size)
        else:
            to_plot = self
        ax.scatter(to_plot, fundamental_zone=fundamental_zone, **kwargs)

        if return_figure:
            return figure


class Orientation(Misorientation):
    """Orientations represent misorientations away from a reference of
    identity and have only one associated symmetry.

    Orientations support binary subtraction, producing a misorientation.
    That is, to compute the misorientation from :math:`o_1` to
    :math:`o_2`, call :code:`o_2 - o_1`.
    """

    @property
    def symmetry(self):
        """Symmetry."""
        return self._symmetry[1]

    @symmetry.setter
    def symmetry(self, value):
<<<<<<< HEAD
=======
        if not isinstance(value, Symmetry):
            raise TypeError("Value must be an instance of orix.quaternion.Symmetry.")
>>>>>>> 3180f7e3
        self._symmetry = (C1, value)

    @property
    def unit(self):
        """Unit orientations."""
<<<<<<< HEAD
        #        return super().unit.set_symmetry(self.symmetry)
=======
>>>>>>> 3180f7e3
        o = super().unit
        o.symmetry = self.symmetry
        return o

    def __invert__(self):
<<<<<<< HEAD
        #        return super().__invert__().set_symmetry(self.symmetry)
=======
>>>>>>> 3180f7e3
        o = super().__invert__()
        o.symmetry = self.symmetry
        return o

    def __neg__(self):
<<<<<<< HEAD
        #        return super().__neg__().set_symmetry(self.symmetry)
=======
>>>>>>> 3180f7e3
        o = super().__neg__()
        o.symmetry = self.symmetry
        return o

    def __repr__(self):
        """String representation."""
        cls = self.__class__.__name__
        shape = str(self.shape)
        symmetry = self.symmetry.name
        data = np.array_str(self.data, precision=4, suppress_small=True)
        rep = f"{cls} {shape} {symmetry}\n{data}"
        return rep

    def __sub__(self, other):
        if isinstance(other, Orientation):
            # Call to Object3d.squeeze() doesn't carry over symmetry
            misorientation = Misorientation(self * ~other).squeeze()
            misorientation.symmetry = (self.symmetry, other.symmetry)
            return misorientation.map_into_symmetry_reduced_zone()
        return NotImplemented

    @classmethod
    def from_euler(
        cls, euler, symmetry=None, convention="bunge", direction="crystal2lab"
    ):
        """Creates orientation(s) from an array of Euler angles.

        Parameters
        ----------
        euler : array-like
            Euler angles in the Bunge convention.
        symmetry : Symmetry, optional
            Symmetry of orientation(s). If None (default), no symmetry
            is set.
        convention : str
            Only 'bunge' is currently supported for new data
        direction : str
            'lab2crystal' or 'crystal2lab'
        """
        o = super().from_euler(euler=euler, convention=convention, direction=direction)
        if symmetry:
<<<<<<< HEAD
            #            o = o.set_symmetry(symmetry)
=======
>>>>>>> 3180f7e3
            o.symmetry = symmetry
        return o

    @classmethod
    def from_matrix(cls, matrix, symmetry=None):
        """Creates orientation(s) from orientation matrices
        :cite:`rowenhorst2015consistent`.

        Parameters
        ----------
        matrix : array_like
            Array of orientation matrices.
        symmetry : Symmetry, optional
            Symmetry of orientation(s). If None (default), no symmetry
            is set.
        """
        o = super().from_matrix(matrix)
        if symmetry:
<<<<<<< HEAD
            #            o = o.set_symmetry(symmetry)
=======
>>>>>>> 3180f7e3
            o.symmetry = symmetry
        return o

    @classmethod
    def from_neo_euler(cls, neo_euler, symmetry=None):
        """Creates orientation(s) from a neo-euler (vector)
        representation.

        Parameters
        ----------
        neo_euler : NeoEuler
            Vector parametrization of orientation(s).
        symmetry : Symmetry, optional
            Symmetry of orientation(s). If None (default), no symmetry
            is set.
        """
        o = super().from_neo_euler(neo_euler)
        if symmetry:
<<<<<<< HEAD
            #            o = o.set_symmetry(symmetry)
=======
>>>>>>> 3180f7e3
            o.symmetry = symmetry
        return o

    def angle_with(self, other):
        """The symmetry reduced smallest angle of rotation transforming
        this orientation to the other.

        Parameters
        ----------
        other : orix.quaternion.Orientation

        Returns
        -------
        Scalar
        """
        dot_products = self.unit.dot(other.unit).data
        angles = np.nan_to_num(np.arccos(2 * dot_products ** 2 - 1))
        return Scalar(angles)

    def dot(self, other):
        """Symmetry reduced dot product of orientations in this instance
        to orientations in another instance, returned as
        :class:`~orix.scalar.Scalar`.

        See Also
        --------
        dot_outer
        """
        symmetry = self.symmetry.outer(other.symmetry).unique()
        misorientation = (~self) * other
        all_dot_products = Rotation(misorientation).dot_outer(symmetry).data
        highest_dot_product = np.max(all_dot_products, axis=-1)
        return Scalar(highest_dot_product)

    def dot_outer(self, other):
        """Symmetry reduced dot product of every orientation in this
        instance to every orientation in another instance, returned as
        :class:`~orix.scalar.Scalar`.

        See Also
        --------
        dot
        """
        symmetry = self.symmetry.outer(other.symmetry).unique()
        misorientation = (~self).outer(other)
        all_dot_products = Rotation(misorientation).dot_outer(symmetry).data
        highest_dot_product = np.max(all_dot_products, axis=-1)
        return Scalar(highest_dot_product)

    @deprecated(
        since="0.7",
        alternative="orix.quaternion.Orientation.get_distance_matrix",
        removal="0.8",
    )
    def distance(self, verbose=False, split_size=100):
        return super().distance(verbose=verbose, split_size=split_size)

    def get_distance_matrix(self, lazy=False, chunk_size=20, progressbar=True):
        r"""The symmetry reduced smallest angle of rotation transforming
        each orientation in this instance to every other orientation.

        This is an alternative implementation of
        :meth:`~orix.quaternion.Misorientation.distance` for
        a single :class:`Orientation` instance, using :mod:`dask`.

        Parameters
        ----------
        lazy : bool, optional
            Whether to perform the computation lazily with Dask. Default
            is False.
        chunk_size : int, optional
            Number of orientations per axis to include in each iteration
            of the computation. Default is 20. Only applies when `lazy`
            is True.
        progressbar : bool, optional
            Whether to show a progressbar during computation if `lazy`
            is True. Default is True.

        Returns
        -------
        Scalar

        Notes
        -----
        Given two orientations :math:`g_i` and :math:`g_j`, the smallest
        angle is considered as the geodesic distance

        .. math::

            d(g_i, g_j) = \arccos(2(g_i \cdot g_j)^2 - 1),

        where :math:`(g_i \cdot g_j)` is the highest dot product between
        symmetrically equivalent orientations to :math:`g_{i,j}`.
        """
        ori = self.unit
        if lazy:
            dot_products = ori._dot_outer_dask(ori, chunk_size=chunk_size)

            # Round because some dot products are slightly above 1
            n_decimals = np.finfo(dot_products.dtype).precision
            dot_products = da.round(dot_products, n_decimals)

            angles_dask = da.arccos(2 * dot_products ** 2 - 1)
            angles_dask = da.nan_to_num(angles_dask)

            # Create array in memory and overwrite, chunk by chunk
            angles = np.zeros(angles_dask.shape)
            if progressbar:
                with ProgressBar():
                    da.store(sources=angles_dask, targets=angles)
            else:
                da.store(sources=angles_dask, targets=angles)
        else:
            dot_products = ori.dot_outer(ori).data
            angles = np.arccos(2 * dot_products ** 2 - 1)
            angles = np.nan_to_num(angles)

        return Scalar(angles)

    @deprecated(
        since="0.8",
        alternative="orix.quaternion.Orientation.map_into_symmetry_reduced_zone",
        removal="0.9",
    )
    def set_symmetry(self, symmetry):
        """Assign a symmetry to this orientation.

        Computes equivalent transformations which have the smallest
        angle of rotation and assigns these in-place.

        Parameters
        ----------
        symmetry : Symmetry

        Returns
        -------
        Orientation
            The instance itself, with equivalent values.

        Examples
        --------
        >>> from orix.quaternion.symmetry import C4
        >>> data = np.array([[0.5, 0.5, 0.5, 0.5], [0, 1, 0, 0]])
        >>> o = Orientation(data).set_symmetry(C4)
        >>> o
        Orientation (2,) 4
        [[-0.7071  0.     -0.7071  0.    ]
        [ 0.      1.      0.      0.    ]]
        """
        o = self.__class__(self.data)
        o.symmetry = symmetry
        return o.map_into_symmetry_reduced_zone()

    def scatter(
        self,
        projection="axangle",
        figure=None,
        position=None,
        return_figure=False,
        wireframe_kwargs=None,
        size=None,
        direction=None,
        **kwargs,
    ):
        if projection.lower() != "ipf":
            figure = super().scatter(
                projection=projection,
                figure=figure,
                position=position,
                return_figure=return_figure,
                wireframe_kwargs=wireframe_kwargs,
                size=size,
                **kwargs,
            )
        else:
            from orix.plot.inverse_pole_figure_plot import (
                _setup_inverse_pole_figure_plot,
            )

            # Determine which hemisphere(s) to show
            symmetry = self.symmetry
            sector = symmetry.fundamental_sector
            if np.any(sector.vertices.polar.data > np.pi / 2):
                hemisphere = "both"
            else:
                hemisphere = "upper"

            figure, axes = _setup_inverse_pole_figure_plot(
                symmetry=symmetry, direction=direction, hemisphere=hemisphere
            )

            for ax in axes:
                ax.scatter(self, **kwargs)

            figure.tight_layout()

        if return_figure:
            return figure

    def _dot_outer_dask(self, other, chunk_size=20):
        """Symmetry reduced dot product of every orientation in this
        instance to every orientation in another instance, returned as a
        Dask array.

        Parameters
        ----------
        other : orix.quaternion.Orientation
        chunk_size : int, optional
            Number of orientations per axis in each orientation instance
            to include in each iteration of the computation. Default is
            20.

        Returns
        -------
        dask.array.Array

        Notes
        -----
        To read the dot products array `dparr` into memory, do
        `dp = dparr.compute()`.
        """
        symmetry = self.symmetry.outer(other.symmetry).unique()
        misorientation = (~self)._outer_dask(other, chunk_size=chunk_size)

        # Summation subscripts
        str1 = "abcdefghijklmnopqrstuvwxy"[: misorientation.ndim]
        str2 = "z" + str1[-1]  # Last elements have shape (4,)
        sum_over = f"{str1},{str2}->{str1[:-1] + str2[0]}"

        warnings.filterwarnings("ignore", category=da.PerformanceWarning)

        all_dot_products = da.einsum(sum_over, misorientation, symmetry.data)
        highest_dot_product = da.max(abs(all_dot_products), axis=-1)

        return highest_dot_product<|MERGE_RESOLUTION|>--- conflicted
+++ resolved
@@ -405,38 +405,23 @@
 
     @symmetry.setter
     def symmetry(self, value):
-<<<<<<< HEAD
-=======
         if not isinstance(value, Symmetry):
             raise TypeError("Value must be an instance of orix.quaternion.Symmetry.")
->>>>>>> 3180f7e3
         self._symmetry = (C1, value)
 
     @property
     def unit(self):
         """Unit orientations."""
-<<<<<<< HEAD
-        #        return super().unit.set_symmetry(self.symmetry)
-=======
->>>>>>> 3180f7e3
         o = super().unit
         o.symmetry = self.symmetry
         return o
 
     def __invert__(self):
-<<<<<<< HEAD
-        #        return super().__invert__().set_symmetry(self.symmetry)
-=======
->>>>>>> 3180f7e3
         o = super().__invert__()
         o.symmetry = self.symmetry
         return o
 
     def __neg__(self):
-<<<<<<< HEAD
-        #        return super().__neg__().set_symmetry(self.symmetry)
-=======
->>>>>>> 3180f7e3
         o = super().__neg__()
         o.symmetry = self.symmetry
         return o
@@ -478,10 +463,6 @@
         """
         o = super().from_euler(euler=euler, convention=convention, direction=direction)
         if symmetry:
-<<<<<<< HEAD
-            #            o = o.set_symmetry(symmetry)
-=======
->>>>>>> 3180f7e3
             o.symmetry = symmetry
         return o
 
@@ -500,10 +481,6 @@
         """
         o = super().from_matrix(matrix)
         if symmetry:
-<<<<<<< HEAD
-            #            o = o.set_symmetry(symmetry)
-=======
->>>>>>> 3180f7e3
             o.symmetry = symmetry
         return o
 
@@ -522,10 +499,6 @@
         """
         o = super().from_neo_euler(neo_euler)
         if symmetry:
-<<<<<<< HEAD
-            #            o = o.set_symmetry(symmetry)
-=======
->>>>>>> 3180f7e3
             o.symmetry = symmetry
         return o
 
