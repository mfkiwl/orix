# -*- coding: utf-8 -*-
# Copyright 2018-2021 the orix developers
#
# This file is part of orix.
#
# orix is free software: you can redistribute it and/or modify
# it under the terms of the GNU General Public License as published by
# the Free Software Foundation, either version 3 of the License, or
# (at your option) any later version.
#
# orix is distributed in the hope that it will be useful,
# but WITHOUT ANY WARRANTY; without even the implied warranty of
# MERCHANTABILITY or FITNESS FOR A PARTICULAR PURPOSE.  See the
# GNU General Public License for more details.
#
# You should have received a copy of the GNU General Public License
# along with orix.  If not, see <http://www.gnu.org/licenses/>.

"""Rotations respecting symmetry.

An orientation is simply a rotation with respect to some reference
frame. In this respect, an orientation is in fact a *misorientation* -
a change of orientation - with respect to a reference of the identity
rotation.

In orix, orientations and misorientations are distinguished from
rotations only by the inclusion of a notion of symmetry. Consider the
following example:

.. image:: /_static/img/orientation.png
   :width: 200px
   :alt: Two objects with two different rotations each. The square, with
         fourfold symmetry, has the same orientation in both cases.
   :align: center

Both objects have undergone the same *rotations* with respect to the
reference. However, because the square has fourfold symmetry, it is
indistinguishable in both cases, and hence has the same orientation.
"""

from itertools import product as iproduct
from itertools import combinations_with_replacement as icombinations
import warnings

import dask.array as da
from dask.diagnostics import ProgressBar
import numpy as np
from tqdm import tqdm

from orix.quaternion.orientation_region import OrientationRegion
from orix.quaternion.rotation import Rotation
from orix.quaternion.symmetry import C1
from orix.scalar import Scalar
from orix._util import deprecated


def _distance(misorientation, verbose, split_size=100):
    """Private function to find the symmetry reduced distance between
    all pairs of (mis)orientations

    Parameters
    ----------
    misorientation : orix.quaternion.Misorientation
        The misorientation to be considered.
    verbose : bool
        Output progress bar while computing.
    split_size : int
        Size of block to compute at a time.

    Returns
    -------
    distance : numpy.ndarray
        2D matrix containing the angular distance between every
        orientation, considering symmetries.
    """
    num_orientations = misorientation.shape[0]
    S_1, S_2 = misorientation._symmetry
    distance = np.full(misorientation.shape + misorientation.shape, np.infty)
    split_size = split_size // S_1.shape[0]
    outer_range = range(0, num_orientations, split_size)
    if verbose:
        outer_range = tqdm(outer_range, total=np.ceil(num_orientations / split_size))

    S_1_outer_S_1 = S_1.outer(S_1)

    # Calculate the upper half of the distance matrix block by block
    for start_index_b in outer_range:
        # we use slice object for compactness
        index_slice_b = slice(
            start_index_b, min(num_orientations, start_index_b + split_size)
        )
        o_sub_b = misorientation[index_slice_b]
        for start_index_a in range(0, start_index_b + split_size, split_size):
            index_slice_a = slice(
                start_index_a, min(num_orientations, start_index_a + split_size)
            )
            o_sub_a = misorientation[index_slice_a]
            axis = (len(o_sub_a.shape), len(o_sub_a.shape) + 1)
            mis2orientation = (~o_sub_a).outer(S_1_outer_S_1).outer(o_sub_b)
            # This works through all the identity rotations
            for s_2_1, s_2_2 in icombinations(S_2, 2):
                m = s_2_1 * mis2orientation * s_2_2
                angle = m.angle.data.min(axis=axis)
                distance[index_slice_a, index_slice_b] = np.minimum(
                    distance[index_slice_a, index_slice_b], angle
                )
    # Symmetrize the matrix for convenience
    i_lower = np.tril_indices(distance.shape[0], -1)
    distance[i_lower] = distance.T[i_lower]
    return distance


class Misorientation(Rotation):
    r"""Misorientation object.

    Misorientations represent transformations from one orientation,
    :math:`o_1` to another, :math:`o_2`: :math:`o_2 \\cdot o_1^{-1}`.

    They have symmetries associated with each of the starting
    orientations.
    """

    _symmetry = (C1, C1)

    @property
    def symmetry(self):
        """Tuple of :class:`~orix.quaternion.Symmetry`."""
        return self._symmetry

    def __getitem__(self, key):
        m = super().__getitem__(key)
        m._symmetry = self._symmetry
        return m

    def equivalent(self, grain_exchange=False):
        """Equivalent misorientations

        grain_exchange : bool
            If True the rotation g and g^{-1} are considered to be
            identical. Default is False.

        Returns
        -------
        Misorientation
        """
        Gl, Gr = self._symmetry

        if grain_exchange and (Gl._tuples == Gr._tuples):
            orientations = Orientation.stack([self, ~self]).flatten()
        else:
            orientations = Orientation(self)

        equivalent = Gr.outer(orientations.outer(Gl))
        return self.__class__(equivalent).flatten()

    def set_symmetry(self, Gl, Gr, verbose=False):
        """Assign symmetries to this misorientation.

        Computes equivalent transformations which have the smallest
        angle of rotation and assigns these in-place.

        Parameters
        ----------
        Gl, Gr : Symmetry

        Returns
        -------
        Misorientation
            A new misorientation object with the assigned symmetry.

        Examples
        --------
        >>> from orix.quaternion.symmetry import C4, C2
        >>> data = np.array([[0.5, 0.5, 0.5, 0.5], [0, 1, 0, 0]])
        >>> m = Misorientation(data).set_symmetry(C4, C2)
        >>> m
        Misorientation (2,) 4, 2
        [[-0.7071  0.7071  0.      0.    ]
        [ 0.      1.      0.      0.    ]]
        """
        symmetry_pairs = iproduct(Gl, Gr)
        if verbose:
            symmetry_pairs = tqdm(symmetry_pairs, total=Gl.size * Gr.size)

        orientation_region = OrientationRegion.from_symmetry(Gl, Gr)
        o_inside = self.__class__.identity(self.shape)
        outside = np.ones(self.shape, dtype=bool)
        for gl, gr in symmetry_pairs:
            o_transformed = gl * self[outside] * gr
            o_inside[outside] = o_transformed
            outside = ~(o_inside < orientation_region)
            if not np.any(outside):
                break
        o_inside._symmetry = (Gl, Gr)
        return o_inside

    def distance(self, verbose=False, split_size=100):
        """Symmetry reduced distance

        Compute the shortest distance between all orientations
        considering symmetries.

        Parameters
        ---------
        verbose : bool
            Output progress bar while computing. Default is False.
        split_size : int
            Size of block to compute at a time. Default is 100.

        Returns
        -------
        distance : numpy.ndarray
            2D matrix containing the angular distance between every
            orientation, considering symmetries.

        Examples
        --------
        >>> import numpy as np
        >>> from orix.quaternion.symmetry import C4, C2
        >>> from orix.quaternion.orientation import Misorientation
        >>> data = np.array([[0.5, 0.5, 0.5, 0.5], [0, 1, 0, 0]])
        >>> m = Misorientation(data).set_symmetry(C4, C2)
        >>> m.distance()
        array([[3.14159265, 1.57079633],
               [1.57079633, 0.        ]])
        """
        distance = _distance(self, verbose, split_size)
        return distance.reshape(self.shape + self.shape)

    def __repr__(self):
        """String representation."""
        cls = self.__class__.__name__
        shape = str(self.shape)
        s1, s2 = self._symmetry[0].name, self._symmetry[1].name
        s2 = "" if s2 == "1" else s2
        symm = s1 + (s2 and ", ") + s2
        data = np.array_str(self.data, precision=4, suppress_small=True)
        rep = "{} {} {}\n{}".format(cls, shape, symm, data)
        return rep


class Orientation(Misorientation):
    """Orientations represent misorientations away from a reference of
    identity and have only one associated symmetry.

    Orientations support binary subtraction, producing a misorientation.
    That is, to compute the misorientation from :math:`o_1` to
    :math:`o_2`, call :code:`o_2 - o_1`.
    """

    @property
    def symmetry(self):
        """Symmetry."""
        return self._symmetry[1]

    @property
    def unit(self):
        """Unit orientations."""
        return super().unit.set_symmetry(self.symmetry)

    def __invert__(self):
        return super().__invert__().set_symmetry(self.symmetry)

    def __neg__(self):
        return super().__neg__().set_symmetry(self.symmetry)

    def __repr__(self):
        """String representation."""
        cls = self.__class__.__name__
        shape = str(self.shape)
        symmetry = self.symmetry.name
        data = np.array_str(self.data, precision=4, suppress_small=True)
        rep = f"{cls} {shape} {symmetry}\n{data}"
        return rep

    def __sub__(self, other):
        if isinstance(other, Orientation):
            # Call to Object3d.squeeze() doesn't carry over symmetry
            misorientation = Misorientation(self * ~other).squeeze()
            return misorientation.set_symmetry(self.symmetry, other.symmetry)
        return NotImplemented

    @classmethod
    def from_euler(
        cls, euler, symmetry=None, convention="bunge", direction="crystal2lab"
    ):
        """Creates orientation(s) from an array of Euler angles.

        Parameters
        ----------
        euler : array-like
            Euler angles in the Bunge convention.
        symmetry : Symmetry, optional
            Symmetry of orientation(s). If None (default), no symmetry
            is set.
        convention : str
            Only 'bunge' is currently supported for new data
        direction : str
            'lab2crystal' or 'crystal2lab'
        """
        o = super().from_euler(euler=euler, convention=convention, direction=direction)
        if symmetry:
            o = o.set_symmetry(symmetry)
        return o

    @classmethod
    def from_matrix(cls, matrix, symmetry=None):
        """Creates orientation(s) from orientation matrices
        [Rowenhorst2015]_.

        Parameters
        ----------
        matrix : array_like
            Array of orientation matrices.
        symmetry : Symmetry, optional
            Symmetry of orientation(s). If None (default), no symmetry
            is set.
        """
        o = super().from_matrix(matrix)
        if symmetry:
            o = o.set_symmetry(symmetry)
        return o

    @classmethod
    def from_neo_euler(cls, neo_euler, symmetry=None):
        """Creates orientation(s) from a neo-euler (vector)
        representation.

        Parameters
        ----------
        neo_euler : NeoEuler
            Vector parametrization of orientation(s).
        symmetry : Symmetry, optional
            Symmetry of orientation(s). If None (default), no symmetry
            is set.
        """
        o = super().from_neo_euler(neo_euler)
        if symmetry:
            o = o.set_symmetry(symmetry)
        return o

    def angle_with(self, other):
        """The symmetry reduced smallest angle of rotation transforming
        this orientation to the other.

        Parameters
        ----------
        other : orix.quaternion.Orientation

        Returns
        -------
        Scalar
        """
        dot_products = self.unit.dot(other.unit).data
        angles = np.nan_to_num(np.arccos(2 * dot_products ** 2 - 1))
        return Scalar(angles)

    def dot(self, other):
        """Symmetry reduced dot product of orientations in this instance
        to orientations in another instance, returned as
        :class:`~orix.scalar.Scalar`.

        See Also
        --------
        dot_outer
        """
        symmetry = self.symmetry.outer(other.symmetry).unique()
        misorientation = (~self) * other
        all_dot_products = Rotation(misorientation).dot_outer(symmetry).data
        highest_dot_product = np.max(all_dot_products, axis=-1)
        return Scalar(highest_dot_product)

    def dot_outer(self, other):
        """Symmetry reduced dot product of every orientation in this
        instance to every orientation in another instance, returned as
        :class:`~orix.scalar.Scalar`.

        See Also
        --------
        dot
        """
        symmetry = self.symmetry.outer(other.symmetry).unique()
        misorientation = (~self).outer(other)
        all_dot_products = Rotation(misorientation).dot_outer(symmetry).data
        highest_dot_product = np.max(all_dot_products, axis=-1)
        return Scalar(highest_dot_product)

    @deprecated(
        since="0.7",
        alternative="orix.quaternion.Orientation.get_distance_matrix",
        removal="0.8",
    )
    def distance(self, verbose=False, split_size=100):
        return super().distance(verbose=verbose, split_size=split_size)

    def get_distance_matrix(self, lazy=False, chunk_size=20, progressbar=True):
        r"""The symmetry reduced smallest angle of rotation transforming
        each orientation in this instance to every other orientation.

        This is an alternative implementation of
        :meth:`~orix.quaternion.Misorientation.distance` for
        a single :class:`Orientation` instance, using :mod:`dask`.

        Parameters
        ----------
        lazy : bool, optional
            Whether to perform the computation lazily with Dask. Default
            is False.
        chunk_size : int, optional
            Number of orientations per axis to include in each iteration
            of the computation. Default is 20. Only applies when `lazy`
            is True.
        progressbar : bool, optional
            Whether to show a progressbar during computation if `lazy`
            is True. Default is True.

        Returns
        -------
        Scalar

        Notes
        -----
        Given two orientations :math:`g_i` and :math:`g_j`, the smallest
        angle is considered as the geodesic distance

        .. math::

            d(g_i, g_j) = \arccos(2(g_i \cdot g_j)^2 - 1),

        where :math:`(g_i \cdot g_j)` is the highest dot product between
        symmetrically equivalent orientations to :math:`g_{i,j}`.
        """
        ori = self.unit
        if lazy:
            dot_products = ori._dot_outer_dask(ori, chunk_size=chunk_size)

            # Round because some dot products are slightly above 1
            n_decimals = np.finfo(dot_products.dtype).precision
            dot_products = da.round(dot_products, n_decimals)

            angles_dask = da.arccos(2 * dot_products ** 2 - 1)
            angles_dask = da.nan_to_num(angles_dask)

            # Create array in memory and overwrite, chunk by chunk
            angles = np.zeros(angles_dask.shape)
            if progressbar:
                with ProgressBar():
                    da.store(sources=angles_dask, targets=angles)
            else:
                da.store(sources=angles_dask, targets=angles)
        else:
            dot_products = ori.dot_outer(ori).data
            angles = np.arccos(2 * dot_products ** 2 - 1)
            angles = np.nan_to_num(angles)

        return Scalar(angles)

    def set_symmetry(self, symmetry):
        """Assign a symmetry to this orientation.

        Computes equivalent transformations which have the smallest
        angle of rotation and assigns these in-place.

        Parameters
        ----------
        symmetry : Symmetry

        Returns
        -------
        Orientation
            The instance itself, with equivalent values.

        Examples
        --------
        >>> from orix.quaternion.symmetry import C4
        >>> data = np.array([[0.5, 0.5, 0.5, 0.5], [0, 1, 0, 0]])
        >>> o = Orientation(data).set_symmetry((C4))
        >>> o
        Orientation (2,) 4
        [[-0.7071  0.     -0.7071  0.    ]
        [ 0.      1.      0.      0.    ]]
        """
        return super().set_symmetry(C1, symmetry)

<<<<<<< HEAD
    def __sub__(self, other):
        if isinstance(other, Orientation):
            misorientation = Misorientation(self * ~other)
            m_inside = misorientation.set_symmetry(
                self.symmetry, other.symmetry
            ).squeeze()
            return m_inside
        return NotImplemented

    def to_euler_in_fundamental_region(self):
        symmetry = self.symmetry.proper_subgroup

        r_special = symmetry.rotations_not_about_primary_axis
        o2 = self.outer(r_special)
        alpha, beta, gamma = o2.to_euler().T

        alpha2 = np.mod(alpha, 2 * np.pi)
        gamma2 = np.mod(gamma, 2 * np.pi / symmetry.primary_axis_order)

        max_alpha, max_beta, max_gamma = symmetry.max_euler_angles
        is_inside = (alpha2 <= max_alpha) * (beta <= max_beta) * (gamma2 <= max_gamma)

        i = np.argmax(is_inside, axis=0)
        # TODO: Find appropriate NumPy indexing function to get these
        # arrays from the indices directly without the loop
        alpha3 = np.zeros(self.size)
        beta3 = np.zeros_like(alpha3)
        gamma3 = np.zeros_like(alpha3)
        for j, ii in enumerate(i):
            alpha3[j] = alpha2[ii, j]
            beta3[j] = beta[ii, j]
            gamma3[j] = gamma2[ii, j]

        return np.column_stack([alpha3, beta3, gamma3])
=======
    def _dot_outer_dask(self, other, chunk_size=20):
        """Symmetry reduced dot product of every orientation in this
        instance to every orientation in another instance, returned as a
        Dask array.

        Parameters
        ----------
        other : orix.quaternion.Orientation
        chunk_size : int, optional
            Number of orientations per axis in each orientation instance
            to include in each iteration of the computation. Default is
            20.

        Returns
        -------
        dask.array.Array

        Notes
        -----
        To read the dot products array `dparr` into memory, do
        `dp = dparr.compute()`.
        """
        symmetry = self.symmetry.outer(other.symmetry).unique()
        misorientation = (~self)._outer_dask(other, chunk_size=chunk_size)

        # Summation subscripts
        str1 = "abcdefghijklmnopqrstuvwxy"[: misorientation.ndim]
        str2 = "z" + str1[-1]  # Last elements have shape (4,)
        sum_over = f"{str1},{str2}->{str1[:-1] + str2[0]}"

        warnings.filterwarnings("ignore", category=da.PerformanceWarning)

        all_dot_products = da.einsum(sum_over, misorientation, symmetry.data)
        highest_dot_product = da.max(abs(all_dot_products), axis=-1)

        return highest_dot_product
>>>>>>> 4bb0cad2
<|MERGE_RESOLUTION|>--- conflicted
+++ resolved
@@ -482,16 +482,6 @@
         """
         return super().set_symmetry(C1, symmetry)
 
-<<<<<<< HEAD
-    def __sub__(self, other):
-        if isinstance(other, Orientation):
-            misorientation = Misorientation(self * ~other)
-            m_inside = misorientation.set_symmetry(
-                self.symmetry, other.symmetry
-            ).squeeze()
-            return m_inside
-        return NotImplemented
-
     def to_euler_in_fundamental_region(self):
         symmetry = self.symmetry.proper_subgroup
 
@@ -517,7 +507,7 @@
             gamma3[j] = gamma2[ii, j]
 
         return np.column_stack([alpha3, beta3, gamma3])
-=======
+
     def _dot_outer_dask(self, other, chunk_size=20):
         """Symmetry reduced dot product of every orientation in this
         instance to every orientation in another instance, returned as a
@@ -553,5 +543,4 @@
         all_dot_products = da.einsum(sum_over, misorientation, symmetry.data)
         highest_dot_product = da.max(abs(all_dot_products), axis=-1)
 
-        return highest_dot_product
->>>>>>> 4bb0cad2
+        return highest_dot_product