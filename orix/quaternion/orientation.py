--- conflicted
+++ resolved
@@ -561,57 +561,7 @@
         angles = np.nan_to_num(np.arccos(2 * dot_products**2 - 1))
         return angles
 
-<<<<<<< HEAD
-    def dot(self, other):
-        """Symmetry reduced dot product of orientations in this instance
-        to orientations in another instance.
-
-        Returns
-        -------
-        numpy.ndarray
-
-        See Also
-        --------
-        dot_outer
-        """
-        # this is checking the symmetry ids
-        symmetry = get_unique_symmetry_elements(self.symmetry, other.symmetry)
-        misorientation = other * ~self
-        all_dot_products = Rotation(misorientation).dot_outer(symmetry)
-        highest_dot_product = np.max(all_dot_products, axis=-1)
-        return highest_dot_product
-
-    def dot_outer(self, other):
-        """Symmetry reduced dot product of every orientation in this
-        instance to every orientation in another instance.
-
-        Returns
-        -------
-        numpy.ndarray
-
-        See Also
-        --------
-        dot
-        """
-        # this is checking the symmetry ids
-        symmetry = get_unique_symmetry_elements(self.symmetry, other.symmetry)
-        misorientation = other.outer(~self)
-        all_dot_products = Rotation(misorientation).dot_outer(symmetry)
-        highest_dot_product = np.max(all_dot_products, axis=-1)
-        return highest_dot_product
-
-    @deprecated(
-        since="0.7",
-        alternative="orix.quaternion.Orientation.get_distance_matrix",
-        removal="0.8",
-    )
-    def distance(self, verbose=False, split_size=100):
-        return super().distance(verbose=verbose, split_size=split_size)
-
-    def get_distance_matrix(self, lazy=False, chunk_size=20, progressbar=True):
-=======
     def angle_with_outer(self, other, lazy=False, chunk_size=20, progressbar=True):
->>>>>>> cbbd5d77
         r"""The symmetry reduced smallest angle of rotation transforming
         every orientation in this instance to every orientation in
         another instance.
