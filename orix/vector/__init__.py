# -*- coding: utf-8 -*-
# Copyright 2018-2020 the orix developers
#
# This file is part of orix.
#
# orix is free software: you can redistribute it and/or modify
# it under the terms of the GNU General Public License as published by
# the Free Software Foundation, either version 3 of the License, or
# (at your option) any later version.
#
# orix is distributed in the hope that it will be useful,
# but WITHOUT ANY WARRANTY; without even the implied warranty of
# MERCHANTABILITY or FITNESS FOR A PARTICULAR PURPOSE.  See the
# GNU General Public License for more details.
#
# You should have received a copy of the GNU General Public License
# along with orix.  If not, see <http://www.gnu.org/licenses/>.

"""Three-dimensional quantities.

Vectors can represent positions in three-dimensional space and are also
commonly associated with motion, possessing both a magnitude and a direction.
In orix they are often encountered as derived objects such as the rotation
axis of a quaternion or the normal to the bounding planes of a spherical
region.
<<<<<<< HEAD
=======

Submodules
==========

.. autosummary::
    :toctree: _autosummary

    vector3d
    neo_euler
    spherical_region
>>>>>>> 1b8c7de3
"""

from orix.vector.vector3d import check_vector, Vector3d
from orix.vector.neo_euler import AxAngle, Homochoric, NeoEuler, Rodrigues
from orix.vector.spherical_region import SphericalRegion

# Lists what will be imported when calling "from orix.vector import *"
__all__ = [
    "check_vector",
    "Vector3d",
    "AxAngle",
    "Homochoric",
    "NeoEuler",
    "Rodrigues",
    "SphericalRegion",
]<|MERGE_RESOLUTION|>--- conflicted
+++ resolved
@@ -23,19 +23,6 @@
 In orix they are often encountered as derived objects such as the rotation
 axis of a quaternion or the normal to the bounding planes of a spherical
 region.
-<<<<<<< HEAD
-=======
-
-Submodules
-==========
-
-.. autosummary::
-    :toctree: _autosummary
-
-    vector3d
-    neo_euler
-    spherical_region
->>>>>>> 1b8c7de3
 """
 
 from orix.vector.vector3d import check_vector, Vector3d
